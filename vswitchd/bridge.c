--- conflicted
+++ resolved
@@ -1633,16 +1633,11 @@
     br->name = xstrdup(br_cfg->name);
     br->type = xstrdup(ofproto_normalize_type(br_cfg->datapath_type));
     br->cfg = br_cfg;
-<<<<<<< HEAD
-    br->ml = mac_learning_create();
 
     /* Derive the default Ethernet address from the bridge's UUID.  This should
      * be unique and it will be stable between ovs-vswitchd runs.  */
     memcpy(br->default_ea, &br_cfg->header_.uuid, ETH_ADDR_LEN);
     eth_addr_mark_random(br->default_ea);
-=======
-    eth_addr_nicira_random(br->default_ea);
->>>>>>> 2e281761
 
     hmap_init(&br->ports);
     hmap_init(&br->ifaces);
