--- conflicted
+++ resolved
@@ -18,13 +18,8 @@
 union xflow_action;
 
 int execute_actions(struct datapath *dp, struct sk_buff *skb,
-<<<<<<< HEAD
-		    struct xflow_key *key,
+		    const struct xflow_key *key,
 		    const union xflow_action *, int n_actions,
-=======
-		    const struct odp_flow_key *key,
-		    const union odp_action *, int n_actions,
->>>>>>> 480ce8ab
 		    gfp_t gfp);
 
 static inline void set_skb_csum_bits(const struct sk_buff *old_skb,
