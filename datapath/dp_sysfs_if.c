/*
 * Copyright (c) 2009, 2010 Nicira Networks.
 * Distributed under the terms of the GNU GPL version 2.
 *
 * Significant portions of this file may be copied from parts of the Linux
 * kernel, by Linus Torvalds and others.
 */

/*
 *	Sysfs attributes of bridge ports for Open vSwitch
 *
 *  This has been shamelessly copied from the kernel sources.
 */

#include <linux/capability.h>
#include <linux/kernel.h>
#include <linux/netdevice.h>
#include <linux/if_bridge.h>
#include <linux/rtnetlink.h>
#include <linux/spinlock.h>

#include "datapath.h"
#include "dp_sysfs.h"
#include "vport.h"

#ifdef CONFIG_SYSFS

struct brport_attribute {
	struct attribute	attr;
	ssize_t (*show)(struct dp_port *, char *);
	ssize_t (*store)(struct dp_port *, unsigned long);
};

#define BRPORT_ATTR(_name,_mode,_show,_store)		        \
struct brport_attribute brport_attr_##_name = { 	        \
	.attr = {.name = __stringify(_name), 			\
		 .mode = _mode, 				\
		 .owner = THIS_MODULE, },			\
	.show	= _show,					\
	.store	= _store,					\
};

static ssize_t show_path_cost(struct dp_port *p, char *buf)
{
#if 0
	return sprintf(buf, "%d\n", p->path_cost);
#else
	return sprintf(buf, "%d\n", 0);
#endif
}
static ssize_t store_path_cost(struct dp_port *p, unsigned long v)
{
#if 0
	br_stp_set_path_cost(p, v);
#endif
	return 0;
}
static BRPORT_ATTR(path_cost, S_IRUGO | S_IWUSR,
		   show_path_cost, store_path_cost);

static ssize_t show_priority(struct dp_port *p, char *buf)
{
#if 0
	return sprintf(buf, "%d\n", p->priority);
#else
	return sprintf(buf, "%d\n", 0);
#endif
}
static ssize_t store_priority(struct dp_port *p, unsigned long v)
{
#if 0
	if (v >= (1<<(16-BR_PORT_BITS)))
		return -ERANGE;
	br_stp_set_port_priority(p, v);
#endif
	return 0;
}
static BRPORT_ATTR(priority, S_IRUGO | S_IWUSR,
			 show_priority, store_priority);

static ssize_t show_designated_root(struct dp_port *p, char *buf)
{
#if 0
	return br_show_bridge_id(buf, &p->designated_root);
#else
	return sprintf(buf, "0000.010203040506\n");
#endif
}
static BRPORT_ATTR(designated_root, S_IRUGO, show_designated_root, NULL);

static ssize_t show_designated_bridge(struct dp_port *p, char *buf)
{
#if 0
	return br_show_bridge_id(buf, &p->designated_bridge);
#else
	return sprintf(buf, "0000.060504030201\n");
#endif
}
static BRPORT_ATTR(designated_bridge, S_IRUGO, show_designated_bridge, NULL);

static ssize_t show_designated_port(struct dp_port *p, char *buf)
{
#if 0
	return sprintf(buf, "%d\n", p->designated_port);
#else
	return sprintf(buf, "%d\n", 0);
#endif
}
static BRPORT_ATTR(designated_port, S_IRUGO, show_designated_port, NULL);

static ssize_t show_designated_cost(struct dp_port *p, char *buf)
{
#if 0
	return sprintf(buf, "%d\n", p->designated_cost);
#else
	return sprintf(buf, "%d\n", 0);
#endif
}
static BRPORT_ATTR(designated_cost, S_IRUGO, show_designated_cost, NULL);

static ssize_t show_port_id(struct dp_port *p, char *buf)
{
#if 0
	return sprintf(buf, "0x%x\n", p->port_id);
#else
	return sprintf(buf, "0x%x\n", 0);
#endif
}
static BRPORT_ATTR(port_id, S_IRUGO, show_port_id, NULL);

static ssize_t show_port_no(struct dp_port *p, char *buf)
{
	return sprintf(buf, "0x%x\n", p->port_no);
}

static BRPORT_ATTR(port_no, S_IRUGO, show_port_no, NULL);

static ssize_t show_change_ack(struct dp_port *p, char *buf)
{
#if 0
	return sprintf(buf, "%d\n", p->topology_change_ack);
#else
	return sprintf(buf, "%d\n", 0);
#endif
}
static BRPORT_ATTR(change_ack, S_IRUGO, show_change_ack, NULL);

static ssize_t show_config_pending(struct dp_port *p, char *buf)
{
#if 0
	return sprintf(buf, "%d\n", p->config_pending);
#else
	return sprintf(buf, "%d\n", 0);
#endif
}
static BRPORT_ATTR(config_pending, S_IRUGO, show_config_pending, NULL);

static ssize_t show_port_state(struct dp_port *p, char *buf)
{
#if 0
	return sprintf(buf, "%d\n", p->state);
#else
	return sprintf(buf, "%d\n", 0);
#endif
}
static BRPORT_ATTR(state, S_IRUGO, show_port_state, NULL);

static ssize_t show_message_age_timer(struct dp_port *p,
					    char *buf)
{
#if 0
	return sprintf(buf, "%ld\n", br_timer_value(&p->message_age_timer));
#else
	return sprintf(buf, "%d\n", 0);
#endif
}
static BRPORT_ATTR(message_age_timer, S_IRUGO, show_message_age_timer, NULL);

static ssize_t show_forward_delay_timer(struct dp_port *p,
					    char *buf)
{
#if 0
	return sprintf(buf, "%ld\n", br_timer_value(&p->forward_delay_timer));
#else
	return sprintf(buf, "%d\n", 0);
#endif
}
static BRPORT_ATTR(forward_delay_timer, S_IRUGO, show_forward_delay_timer, NULL);

static ssize_t show_hold_timer(struct dp_port *p,
					    char *buf)
{
#if 0
	return sprintf(buf, "%ld\n", br_timer_value(&p->hold_timer));
#else
	return sprintf(buf, "%d\n", 0);
#endif
}
static BRPORT_ATTR(hold_timer, S_IRUGO, show_hold_timer, NULL);

static struct brport_attribute *brport_attrs[] = {
	&brport_attr_path_cost,
	&brport_attr_priority,
	&brport_attr_port_id,
	&brport_attr_port_no,
	&brport_attr_designated_root,
	&brport_attr_designated_bridge,
	&brport_attr_designated_port,
	&brport_attr_designated_cost,
	&brport_attr_state,
	&brport_attr_change_ack,
	&brport_attr_config_pending,
	&brport_attr_message_age_timer,
	&brport_attr_forward_delay_timer,
	&brport_attr_hold_timer,
	NULL
};

#define to_brport_attr(_at) container_of(_at, struct brport_attribute, attr)
#define to_brport(obj)	container_of(obj, struct dp_port, kobj)

static ssize_t brport_show(struct kobject * kobj,
			   struct attribute * attr, char * buf)
{
	struct brport_attribute * brport_attr = to_brport_attr(attr);
	struct dp_port * p = to_brport(kobj);

	return brport_attr->show(p, buf);
}

static ssize_t brport_store(struct kobject * kobj,
			    struct attribute * attr,
			    const char * buf, size_t count)
{
	struct dp_port * p = to_brport(kobj);
#if 0
	struct brport_attribute * brport_attr = to_brport_attr(attr);
	char *endp;
	unsigned long val;
#endif
	ssize_t ret = -EINVAL;

	if (!capable(CAP_NET_ADMIN))
		return -EPERM;

#if 0
	val = simple_strtoul(buf, &endp, 0);
	if (endp != buf) {
		rtnl_lock();
		if (p->dev && p->br && brport_attr->store) {
			spin_lock_bh(&p->br->lock);
			ret = brport_attr->store(p, val);
			spin_unlock_bh(&p->br->lock);
			if (ret == 0)
				ret = count;
		}
		rtnl_unlock();
	}
#else
	printk("%s: xxx writing port parms not supported yet!\n", 
	       dp_name(p->dp));
#endif
	return ret;
}

struct sysfs_ops brport_sysfs_ops = {
	.show = brport_show,
	.store = brport_store,
};

/*
 * Add sysfs entries to ethernet device added to a bridge.
 * Creates a brport subdirectory with bridge attributes.
 * Puts symlink in bridge's brport subdirectory
 */
int dp_sysfs_add_if(struct dp_port *p)
{
	struct kobject *kobj = vport_get_kobj(p->vport);
	struct datapath *dp = p->dp;
	struct brport_attribute **a;
	int err;

	/* Create /sys/class/net/<devname>/brport directory. */
	if (!kobj)
		return -ENOENT;

	err = kobject_add(&p->kobj, kobj, SYSFS_BRIDGE_PORT_ATTR);
	if (err)
		goto err;

	/* Create symlink from /sys/class/net/<devname>/brport/bridge to
	 * /sys/class/net/<bridgename>. */
<<<<<<< HEAD
	err = sysfs_create_link(&p->kobj,
				&dp->ports[XFLOWP_LOCAL]->dev->NETDEV_DEV_MEMBER.kobj,
=======
	err = sysfs_create_link(&p->kobj, vport_get_kobj(dp->ports[ODPP_LOCAL]->vport),
>>>>>>> ca247927
				SYSFS_BRIDGE_PORT_LINK); /* "bridge" */
	if (err)
		goto err_del;

	/* Populate /sys/class/net/<devname>/brport directory with files. */
	for (a = brport_attrs; *a; ++a) {
		err = sysfs_create_file(&p->kobj, &((*a)->attr));
		if (err)
			goto err_del;
	}

	/* Create symlink from /sys/class/net/<bridgename>/brif/<devname> to
	 * /sys/class/net/<devname>/brport.  */
	err = sysfs_create_link(&dp->ifobj, &p->kobj, vport_get_name(p->vport));
	if (err)
		goto err_del;
	strcpy(p->linkname, vport_get_name(p->vport));

	kobject_uevent(&p->kobj, KOBJ_ADD);

	return 0;

err_del:
	kobject_del(&p->kobj);
err:
	p->linkname[0] = 0;
	return err;
}

int dp_sysfs_del_if(struct dp_port *p)
{
	if (p->linkname[0]) {
		sysfs_remove_link(&p->dp->ifobj, p->linkname);
		kobject_uevent(&p->kobj, KOBJ_REMOVE);
		kobject_del(&p->kobj);
		p->linkname[0] = '\0';
	}
	return 0;
}
#endif /* CONFIG_SYSFS */<|MERGE_RESOLUTION|>--- conflicted
+++ resolved
@@ -290,12 +290,7 @@
 
 	/* Create symlink from /sys/class/net/<devname>/brport/bridge to
 	 * /sys/class/net/<bridgename>. */
-<<<<<<< HEAD
-	err = sysfs_create_link(&p->kobj,
-				&dp->ports[XFLOWP_LOCAL]->dev->NETDEV_DEV_MEMBER.kobj,
-=======
-	err = sysfs_create_link(&p->kobj, vport_get_kobj(dp->ports[ODPP_LOCAL]->vport),
->>>>>>> ca247927
+	err = sysfs_create_link(&p->kobj, vport_get_kobj(dp->ports[XFLOWP_LOCAL]->vport),
 				SYSFS_BRIDGE_PORT_LINK); /* "bridge" */
 	if (err)
 		goto err_del;
