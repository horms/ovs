/*
 * Distributed under the terms of the GNU GPL version 2.
 * Copyright (c) 2007, 2008, 2009, 2010 Nicira Networks.
 *
 * Significant portions of this file may be copied from parts of the Linux
 * kernel, by Linus Torvalds and others.
 */

#include "flow.h"
#include "datapath.h"
#include <linux/netdevice.h>
#include <linux/etherdevice.h>
#include <linux/if_ether.h>
#include <linux/if_vlan.h>
#include <net/llc_pdu.h>
#include <linux/kernel.h>
#include <linux/jhash.h>
#include <linux/jiffies.h>
#include <linux/llc.h>
#include <linux/module.h>
#include <linux/in.h>
#include <linux/rcupdate.h>
#include <linux/if_arp.h>
#include <linux/if_ether.h>
#include <linux/ip.h>
#include <linux/tcp.h>
#include <linux/udp.h>
#include <linux/icmp.h>
#include <net/inet_ecn.h>
#include <net/ip.h>

#include "compat.h"

struct kmem_cache *flow_cache;
static unsigned int hash_seed;

struct arp_eth_header
{
	__be16      ar_hrd;	/* format of hardware address   */
	__be16      ar_pro;	/* format of protocol address   */
	unsigned char   ar_hln;	/* length of hardware address   */
	unsigned char   ar_pln;	/* length of protocol address   */
	__be16      ar_op;	/* ARP opcode (command)     */

	/* Ethernet+IPv4 specific members. */
	unsigned char       ar_sha[ETH_ALEN];	/* sender hardware address  */
	unsigned char       ar_sip[4];		/* sender IP address        */
	unsigned char       ar_tha[ETH_ALEN];	/* target hardware address  */
	unsigned char       ar_tip[4];		/* target IP address        */
} __attribute__((packed));

static inline int arphdr_ok(struct sk_buff *skb)
{
	int nh_ofs = skb_network_offset(skb);
	return pskb_may_pull(skb, nh_ofs + sizeof(struct arp_eth_header));
}

static inline int iphdr_ok(struct sk_buff *skb)
{
	int nh_ofs = skb_network_offset(skb);
	if (skb->len >= nh_ofs + sizeof(struct iphdr)) {
		int ip_len = ip_hdrlen(skb);
		return (ip_len >= sizeof(struct iphdr)
			&& pskb_may_pull(skb, nh_ofs + ip_len));
	}
	return 0;
}

static inline int tcphdr_ok(struct sk_buff *skb)
{
	int th_ofs = skb_transport_offset(skb);
	if (pskb_may_pull(skb, th_ofs + sizeof(struct tcphdr))) {
		int tcp_len = tcp_hdrlen(skb);
		return (tcp_len >= sizeof(struct tcphdr)
			&& skb->len >= th_ofs + tcp_len);
	}
	return 0;
}

static inline int udphdr_ok(struct sk_buff *skb)
{
	int th_ofs = skb_transport_offset(skb);
	return pskb_may_pull(skb, th_ofs + sizeof(struct udphdr));
}

static inline int icmphdr_ok(struct sk_buff *skb)
{
	int th_ofs = skb_transport_offset(skb);
	return pskb_may_pull(skb, th_ofs + sizeof(struct icmphdr));
}

#define TCP_FLAGS_OFFSET 13
#define TCP_FLAG_MASK 0x3f

void flow_used(struct sw_flow *flow, struct sk_buff *skb)
{
	u8 tcp_flags = 0;

	if (flow->key.dl_type == htons(ETH_P_IP) &&
	    flow->key.nw_proto == IPPROTO_TCP) {
		u8 *tcp = (u8 *)tcp_hdr(skb);
		tcp_flags = *(tcp + TCP_FLAGS_OFFSET) & TCP_FLAG_MASK;
	}

	spin_lock_bh(&flow->lock);
	flow->used = jiffies;
	flow->packet_count++;
	flow->byte_count += skb->len;
	flow->tcp_flags |= tcp_flags;
	spin_unlock_bh(&flow->lock);
}

struct sw_flow_actions *flow_actions_alloc(size_t n_actions)
{
	struct sw_flow_actions *sfa;

	if (n_actions > (PAGE_SIZE - sizeof *sfa) / sizeof(union xflow_action))
		return ERR_PTR(-EINVAL);

	sfa = kmalloc(sizeof *sfa + n_actions * sizeof(union xflow_action),
		      GFP_KERNEL);
	if (!sfa)
		return ERR_PTR(-ENOMEM);

	sfa->n_actions = n_actions;
	return sfa;
}


/* Frees 'flow' immediately. */
static void flow_free(struct sw_flow *flow)
{
	if (unlikely(!flow))
		return;
	kfree(flow->sf_acts);
	kmem_cache_free(flow_cache, flow);
}

void flow_free_tbl(struct tbl_node *node)
{
	struct sw_flow *flow = flow_cast(node);
	flow_free(flow);
}

/* RCU callback used by flow_deferred_free. */
static void rcu_free_flow_callback(struct rcu_head *rcu)
{
	struct sw_flow *flow = container_of(rcu, struct sw_flow, rcu);
	flow_free(flow);
}

/* Schedules 'flow' to be freed after the next RCU grace period.
 * The caller must hold rcu_read_lock for this to be sensible. */
void flow_deferred_free(struct sw_flow *flow)
{
	call_rcu(&flow->rcu, rcu_free_flow_callback);
}

/* RCU callback used by flow_deferred_free_acts. */
static void rcu_free_acts_callback(struct rcu_head *rcu)
{
	struct sw_flow_actions *sf_acts = container_of(rcu, 
			struct sw_flow_actions, rcu);
	kfree(sf_acts);
}

/* Schedules 'sf_acts' to be freed after the next RCU grace period.
 * The caller must hold rcu_read_lock for this to be sensible. */
void flow_deferred_free_acts(struct sw_flow_actions *sf_acts)
{
	call_rcu(&sf_acts->rcu, rcu_free_acts_callback);
}

static void parse_vlan(struct sk_buff *skb, struct odp_flow_key *key)
{
	struct qtag_prefix {
		__be16 eth_type; /* ETH_P_8021Q */
		__be16 tci;
	};
	struct qtag_prefix *qp;

	if (skb->len < sizeof(struct qtag_prefix) + sizeof(__be16))
		return;

	qp = (struct qtag_prefix *) skb->data;
	key->dl_vlan = qp->tci & htons(VLAN_VID_MASK);
	key->dl_vlan_pcp = (ntohs(qp->tci) & VLAN_PCP_MASK) >> VLAN_PCP_SHIFT;
	__skb_pull(skb, sizeof(struct qtag_prefix));
}

static __be16 parse_ethertype(struct sk_buff *skb)
{
	struct llc_snap_hdr {
		u8  dsap;  /* Always 0xAA */
		u8  ssap;  /* Always 0xAA */
		u8  ctrl;
		u8  oui[3];
		u16 ethertype;
	};
	struct llc_snap_hdr *llc;
	__be16 proto;

	proto = *(__be16 *) skb->data;
	__skb_pull(skb, sizeof(__be16));

	if (ntohs(proto) >= ODP_DL_TYPE_ETH2_CUTOFF)
		return proto;

	if (unlikely(skb->len < sizeof(struct llc_snap_hdr)))
		return htons(ODP_DL_TYPE_NOT_ETH_TYPE);

	llc = (struct llc_snap_hdr *) skb->data;
	if (llc->dsap != LLC_SAP_SNAP ||
	    llc->ssap != LLC_SAP_SNAP ||
	    (llc->oui[0] | llc->oui[1] | llc->oui[2]) != 0)
		return htons(ODP_DL_TYPE_NOT_ETH_TYPE);

	__skb_pull(skb, sizeof(struct llc_snap_hdr));
	return llc->ethertype;
}

/* Parses the Ethernet frame in 'skb', which was received on 'in_port',
 * and initializes 'key' to match.  Returns 1 if 'skb' contains an IP
 * fragment, 0 otherwise. */
int flow_extract(struct sk_buff *skb, u16 in_port, struct xflow_key *key)
{
	struct ethhdr *eth;
	int retval = 0;

	memset(key, 0, sizeof *key);
	key->tun_id = OVS_CB(skb)->tun_id;
	key->in_port = in_port;
	key->dl_tci = htons(0);

	if (skb->len < sizeof *eth)
		return 0;
	if (!pskb_may_pull(skb, skb->len >= 64 ? 64 : skb->len))
		return 0;

	skb_reset_mac_header(skb);
<<<<<<< HEAD
	eth = eth_hdr(skb);
	esh = (struct eth_snap_hdr *) eth;
	nh_ofs = sizeof *eth;
	if (likely(ntohs(eth->h_proto) >= XFLOW_DL_TYPE_ETH2_CUTOFF))
		key->dl_type = eth->h_proto;
	else if (skb->len >= sizeof *esh && is_snap(esh)) {
		key->dl_type = esh->ethertype;
		nh_ofs = sizeof *esh;
	} else {
		key->dl_type = htons(XFLOW_DL_TYPE_NOT_ETH_TYPE);
		if (skb->len >= nh_ofs + sizeof(struct llc_pdu_un)) {
			nh_ofs += sizeof(struct llc_pdu_un); 
		}
	}

	/* Check for a VLAN tag */
	if (key->dl_type == htons(ETH_P_8021Q) &&
	    skb->len >= nh_ofs + sizeof(struct vlan_hdr)) {
		struct vlan_hdr *vh = (struct vlan_hdr*)(skb->data + nh_ofs);
		key->dl_type = vh->h_vlan_encapsulated_proto;
		key->dl_tci = vh->h_vlan_TCI | htons(XFLOW_TCI_PRESENT);
		nh_ofs += sizeof(struct vlan_hdr);
	}
=======

	/* Link layer. */
	eth = eth_hdr(skb);
>>>>>>> 28eec6e5
	memcpy(key->dl_src, eth->h_source, ETH_ALEN);
	memcpy(key->dl_dst, eth->h_dest, ETH_ALEN);

	/* dl_type, dl_vlan, dl_vlan_pcp. */
	__skb_pull(skb, 2 * ETH_ALEN);
	if (eth->h_proto == htons(ETH_P_8021Q))
		parse_vlan(skb, key);
	key->dl_type = parse_ethertype(skb);
	skb_reset_network_header(skb);
	__skb_push(skb, skb->data - (unsigned char *)eth);

	/* Network layer. */
	if (key->dl_type == htons(ETH_P_IP) && iphdr_ok(skb)) {
		struct iphdr *nh = ip_hdr(skb);
		int th_ofs = skb_network_offset(skb) + nh->ihl * 4;
		key->nw_src = nh->saddr;
		key->nw_dst = nh->daddr;
		key->nw_tos = nh->tos & ~INET_ECN_MASK;
		key->nw_proto = nh->protocol;
		skb_set_transport_header(skb, th_ofs);

		/* Transport layer. */
		if (!(nh->frag_off & htons(IP_MF | IP_OFFSET))) {
			if (key->nw_proto == IPPROTO_TCP) {
				if (tcphdr_ok(skb)) {
					struct tcphdr *tcp = tcp_hdr(skb);
					key->tp_src = tcp->source;
					key->tp_dst = tcp->dest;
				} else {
					/* Avoid tricking other code into
					 * thinking that this packet has an L4
					 * header. */
					key->nw_proto = 0;
				}
			} else if (key->nw_proto == IPPROTO_UDP) {
				if (udphdr_ok(skb)) {
					struct udphdr *udp = udp_hdr(skb);
					key->tp_src = udp->source;
					key->tp_dst = udp->dest;
				} else {
					/* Avoid tricking other code into
					 * thinking that this packet has an L4
					 * header. */
					key->nw_proto = 0;
				}
			} else if (key->nw_proto == IPPROTO_ICMP) {
				if (icmphdr_ok(skb)) {
					struct icmphdr *icmp = icmp_hdr(skb);
					/* The ICMP type and code fields use the 16-bit
					 * transport port fields, so we need to store them
					 * in 16-bit network byte order. */
					key->tp_src = htons(icmp->type);
					key->tp_dst = htons(icmp->code);
				} else {
					/* Avoid tricking other code into
					 * thinking that this packet has an L4
					 * header. */
					key->nw_proto = 0;
				}
			}
		} else {
			retval = 1;
		}
	} else if (key->dl_type == htons(ETH_P_ARP) && arphdr_ok(skb)) {
		struct arp_eth_header *arp;

		arp = (struct arp_eth_header *)skb_network_header(skb);

		if (arp->ar_hrd == htons(ARPHRD_ETHER)
				&& arp->ar_pro == htons(ETH_P_IP)
				&& arp->ar_hln == ETH_ALEN
				&& arp->ar_pln == 4) {

			/* We only match on the lower 8 bits of the opcode. */
			if (ntohs(arp->ar_op) <= 0xff) {
				key->nw_proto = ntohs(arp->ar_op);
			}

			if (key->nw_proto == ARPOP_REQUEST 
					|| key->nw_proto == ARPOP_REPLY) {
				memcpy(&key->nw_src, arp->ar_sip, sizeof(key->nw_src));
				memcpy(&key->nw_dst, arp->ar_tip, sizeof(key->nw_dst));
			}
		}
	} else {
		skb_reset_transport_header(skb);
	}
	return retval;
}

u32 flow_hash(const struct xflow_key *key)
{
	return jhash2((u32*)key, sizeof *key / sizeof(u32), hash_seed);
}

int flow_cmp(const struct tbl_node *node, void *key2_)
{
	const struct xflow_key *key1 = &flow_cast(node)->key;
	const struct xflow_key *key2 = key2_;

	return !memcmp(key1, key2, sizeof(struct xflow_key));
}

/* Initializes the flow module.
 * Returns zero if successful or a negative error code. */
int flow_init(void)
{
	flow_cache = kmem_cache_create("sw_flow", sizeof(struct sw_flow), 0,
					0, NULL);
	if (flow_cache == NULL)
		return -ENOMEM;

	get_random_bytes(&hash_seed, sizeof hash_seed);

	return 0;
}

/* Uninitializes the flow module. */
void flow_exit(void)
{
	kmem_cache_destroy(flow_cache);
}<|MERGE_RESOLUTION|>--- conflicted
+++ resolved
@@ -171,7 +171,7 @@
 	call_rcu(&sf_acts->rcu, rcu_free_acts_callback);
 }
 
-static void parse_vlan(struct sk_buff *skb, struct odp_flow_key *key)
+static void parse_vlan(struct sk_buff *skb, struct xflow_key *key)
 {
 	struct qtag_prefix {
 		__be16 eth_type; /* ETH_P_8021Q */
@@ -183,8 +183,7 @@
 		return;
 
 	qp = (struct qtag_prefix *) skb->data;
-	key->dl_vlan = qp->tci & htons(VLAN_VID_MASK);
-	key->dl_vlan_pcp = (ntohs(qp->tci) & VLAN_PCP_MASK) >> VLAN_PCP_SHIFT;
+	key->dl_tci = qp->tci | htons(XFLOW_TCI_PRESENT);
 	__skb_pull(skb, sizeof(struct qtag_prefix));
 }
 
@@ -203,17 +202,17 @@
 	proto = *(__be16 *) skb->data;
 	__skb_pull(skb, sizeof(__be16));
 
-	if (ntohs(proto) >= ODP_DL_TYPE_ETH2_CUTOFF)
+	if (ntohs(proto) >= XFLOW_DL_TYPE_ETH2_CUTOFF)
 		return proto;
 
 	if (unlikely(skb->len < sizeof(struct llc_snap_hdr)))
-		return htons(ODP_DL_TYPE_NOT_ETH_TYPE);
+		return htons(XFLOW_DL_TYPE_NOT_ETH_TYPE);
 
 	llc = (struct llc_snap_hdr *) skb->data;
 	if (llc->dsap != LLC_SAP_SNAP ||
 	    llc->ssap != LLC_SAP_SNAP ||
 	    (llc->oui[0] | llc->oui[1] | llc->oui[2]) != 0)
-		return htons(ODP_DL_TYPE_NOT_ETH_TYPE);
+		return htons(XFLOW_DL_TYPE_NOT_ETH_TYPE);
 
 	__skb_pull(skb, sizeof(struct llc_snap_hdr));
 	return llc->ethertype;
@@ -238,39 +237,13 @@
 		return 0;
 
 	skb_reset_mac_header(skb);
-<<<<<<< HEAD
-	eth = eth_hdr(skb);
-	esh = (struct eth_snap_hdr *) eth;
-	nh_ofs = sizeof *eth;
-	if (likely(ntohs(eth->h_proto) >= XFLOW_DL_TYPE_ETH2_CUTOFF))
-		key->dl_type = eth->h_proto;
-	else if (skb->len >= sizeof *esh && is_snap(esh)) {
-		key->dl_type = esh->ethertype;
-		nh_ofs = sizeof *esh;
-	} else {
-		key->dl_type = htons(XFLOW_DL_TYPE_NOT_ETH_TYPE);
-		if (skb->len >= nh_ofs + sizeof(struct llc_pdu_un)) {
-			nh_ofs += sizeof(struct llc_pdu_un); 
-		}
-	}
-
-	/* Check for a VLAN tag */
-	if (key->dl_type == htons(ETH_P_8021Q) &&
-	    skb->len >= nh_ofs + sizeof(struct vlan_hdr)) {
-		struct vlan_hdr *vh = (struct vlan_hdr*)(skb->data + nh_ofs);
-		key->dl_type = vh->h_vlan_encapsulated_proto;
-		key->dl_tci = vh->h_vlan_TCI | htons(XFLOW_TCI_PRESENT);
-		nh_ofs += sizeof(struct vlan_hdr);
-	}
-=======
 
 	/* Link layer. */
 	eth = eth_hdr(skb);
->>>>>>> 28eec6e5
 	memcpy(key->dl_src, eth->h_source, ETH_ALEN);
 	memcpy(key->dl_dst, eth->h_dest, ETH_ALEN);
 
-	/* dl_type, dl_vlan, dl_vlan_pcp. */
+	/* dl_type, dl_tci. */
 	__skb_pull(skb, 2 * ETH_ALEN);
 	if (eth->h_proto == htons(ETH_P_8021Q))
 		parse_vlan(skb, key);
