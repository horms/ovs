--- conflicted
+++ resolved
@@ -386,14 +386,9 @@
         strace -p $(cat "$BRCOMPATD_PIDFILE") "$@"
         ;;
     status)
-<<<<<<< HEAD
-        status -p ovsdb-server.pid ovsdb-server
-        status -p ovs-vswitchd.pid ovs-vswitchd
-        status -p ovs-brcompatd.pid ovs-brcompatd
-=======
+        status -p "$OVSDB_SERVER_PIDFILE" ovsdb-server
         status -p "$VSWITCHD_PIDFILE" ovs-vswitchd
         status -p "$BRCOMPATD_PIDFILE" ovs-brcompatd
->>>>>>> 5819a7cd
         ;;
     version)
         /usr/sbin/ovsdb-server -V
